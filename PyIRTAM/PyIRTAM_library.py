--- conflicted
+++ resolved
@@ -6,12 +6,6 @@
 # --------------------------------------------------------
 """This library contains components for PyIRTAM software.
 
-<<<<<<< HEAD
-import datetime as dt
-import numpy as np
-import os
-
-=======
 References
 ----------
 Forsythe et al. (2023), PyIRI: Whole-Globe Approach to the
@@ -27,7 +21,7 @@
 import datetime as dt
 import numpy as np
 import os
->>>>>>> 56098efe
+
 import PyIRI
 import PyIRI.main_library as ml
 
@@ -258,10 +252,6 @@
     in ionospheric mapping 476 by numerical methods.
 
     """
-<<<<<<< HEAD
-=======
-
->>>>>>> 56098efe
     # IRTAM coefficients:
     # the file has first 988 numbers in same format as CCIR
     # followed by 76 coefficients for the additional diurnal term
@@ -271,59 +261,28 @@
     # B0
     file_B0 = os.path.join(coeff_dir, dtime.strftime('%Y'),
                            dtime.strftime('%m%d'),
-<<<<<<< HEAD
                            ('IRTAM_B0in_COEFFS_' + time_str))
-=======
-                           ('IRTAM_B0in_COEFFS_'
-                            + dtime.strftime('%Y%m%d')
-                            + '_'
-                            + dtime.strftime('%H%M%S') + '.ASC'))
->>>>>>> 56098efe
 
     F_B0 = IRTAM_read_files(file_B0)
 
     # B1
     file_B1 = os.path.join(coeff_dir, dtime.strftime('%Y'),
                            dtime.strftime('%m%d'),
-<<<<<<< HEAD
                            ('IRTAM_B1in_COEFFS_' + time_str))
-=======
-                           ('IRTAM_B1in_COEFFS_'
-                            + dtime.strftime('%Y%m%d')
-                            + '_'
-                            + dtime.strftime('%H%M%S')
-                            + '.ASC'))
->>>>>>> 56098efe
 
     F_B1 = IRTAM_read_files(file_B1)
 
     # f0F2
     file_f0F2 = os.path.join(coeff_dir, dtime.strftime('%Y'),
                              dtime.strftime('%m%d'),
-<<<<<<< HEAD
                              ('IRTAM_foF2_COEFFS_' + time_str))
-=======
-                             ('IRTAM_foF2_COEFFS_'
-                              + dtime.strftime('%Y%m%d')
-                              + '_'
-                              + dtime.strftime('%H%M%S')
-                              + '.ASC'))
->>>>>>> 56098efe
 
     F_f0F2 = IRTAM_read_files(file_f0F2)
 
     # hmF2
     file_hmF2 = os.path.join(coeff_dir, dtime.strftime('%Y'),
                              dtime.strftime('%m%d'),
-<<<<<<< HEAD
                              ('IRTAM_hmF2_COEFFS_' + time_str))
-=======
-                             ('IRTAM_hmF2_COEFFS_'
-                              + dtime.strftime('%Y%m%d')
-                              + '_'
-                              + dtime.strftime('%H%M%S')
-                              + '.ASC'))
->>>>>>> 56098efe
 
     F_hmF2 = IRTAM_read_files(file_hmF2)
 
@@ -350,11 +309,7 @@
     This function reads IRTAM file and outputs [14, 96] array.
 
     """
-<<<<<<< HEAD
     # Read in the file
-=======
-    file_F = open(filename, mode='r')
->>>>>>> 56098efe
     full_array = []
     with open(filename, mode='r') as file_f:
         for line in file_f:
@@ -371,10 +326,6 @@
 
     # For IRTAM: reshape array to [nj, nk] shape
     F_CCIR = np.zeros((coef['nj']['F0F2'], coef['nk']['F0F2']))
-<<<<<<< HEAD
-=======
-
->>>>>>> 56098efe
     F_CCIR_like = np.reshape(array_main, F_CCIR.shape, order='F')
 
     # Insert column between 0 and 1, for additional b0 coefficients
@@ -633,14 +584,8 @@
     # Shape parameter depends on solar activity:
     # Effective sunspot number
     R12 = ml.F107_2_R12(F107)
-
-<<<<<<< HEAD
     k = (3.22 - 0.0538 * foF2 - 0.00664 * hmF2 + (0.113 * hmF2 / B_0)
          + 0.00257 * R12)
-=======
-    k = (3.22 - 0.0538 * foF2 - 0.00664 * hmF2
-         + (0.113 * hmF2 / B_0) + 0.00257 * R12)
->>>>>>> 56098efe
 
     # Auxiliary parameters x and v:
     x = (k * B_0 - 150.) / 100.
@@ -684,10 +629,7 @@
     """
     s = F2['Nm'].shape
     N_G = s[1]
-<<<<<<< HEAD
-
-=======
->>>>>>> 56098efe
+
     x = np.full((12, N_G), np.nan)
     x[0, :] = F2['Nm'][0, :]
     x[1, :] = F1['Nm'][0, :]
@@ -818,13 +760,7 @@
 
     # when F1 is present-----------------------------------------
     # F2 bottom down to F1
-<<<<<<< HEAD
     a = np.where((np.isfinite(a_NmF1)) & (a_alt < a_hmF2) & (a_alt >= a_hmF1))
-=======
-    a = np.where((np.isfinite(a_NmF1))
-                 & (a_alt < a_hmF2)
-                 & (a_alt >= a_hmF1))
->>>>>>> 56098efe
     density_F2[a] = Ramakrishnan_Rawer_function(a_NmF2[a], a_hmF2[a],
                                                 a_B0[a], a_B1[a], a_alt[a])
 
@@ -843,21 +779,10 @@
                                               a_alt[a]) * drop_2[a]
 
     # When F1 is not present(hard boundaries)--------------------
-<<<<<<< HEAD
     a = np.where((np.isnan(a_NmF1)) & (a_alt < a_hmF2) & (a_alt > a_hmE))
     drop_1[a] = 1.0 - ((a_alt[a] - a_hmE[a]) / (a_hmF2[a] - a_hmE[a]))**4.0
     drop_2[a] = 1.0 - ((a_hmF2[a] - a_alt[a]) / (a_hmF2[a] - a_hmE[a]))**4.0
     density_E[a] = ml.epstein_function_array(a_A3[a], a_hmE[a], a_B_E_top[a],
-=======
-    a = np.where((np.isnan(a_NmF1))
-                 & (a_alt < a_hmF2)
-                 & (a_alt > a_hmE))
-    drop_1[a] = 1. - ((a_alt[a] - a_hmE[a]) / (a_hmF2[a] - a_hmE[a]))**4.
-    drop_2[a] = 1. - ((a_hmF2[a] - a_alt[a]) / (a_hmF2[a] - a_hmE[a]))**4.
-    density_E[a] = ml.epstein_function_array(a_A3[a],
-                                             a_hmE[a],
-                                             a_B_E_top[a],
->>>>>>> 56098efe
                                              a_alt[a]) * drop_1[a]
 
     density_F2[a] = Ramakrishnan_Rawer_function(a_NmF2[a], a_hmF2[a], a_B0[a],
@@ -1003,11 +928,7 @@
 
     """
     # Find time index
-<<<<<<< HEAD
     UT = dtime.hour + dtime.minute / 60.0 + dtime.second / 3600.0
-=======
-    UT = dtime.hour + dtime.minute / 60. + dtime.second / 3600.
->>>>>>> 56098efe
     it = np.where(aUT == UT)[0]
 
     # Find IRTAM parameters
@@ -1202,27 +1123,10 @@
     # Use CCIR (not URSI) since IRTAM uses CCIR models.
     ccir_or_ursi = 0  # 0 = CCIR, 1 = URSI
 
-<<<<<<< HEAD
     # Run PyIRI
     f2_b, f1_b, e_b, es_b, sun, mag, edp_b = ml.IRI_density_1day(
         year, month, day, aUT, alon, alat, aalt, F107, PyIRI.coeff_dir,
         ccir_or_ursi)
-=======
-    # Coefficient direction from PyIRI
-    coef_dir = PyIRI.coeff_dir
-
-    # Run PyIRI
-    f2_b, f1_b, e_b, es_b, sun, mag, edp_b = ml.IRI_density_1day(year,
-                                                                 month,
-                                                                 day,
-                                                                 aUT,
-                                                                 alon,
-                                                                 alat,
-                                                                 aalt,
-                                                                 F107,
-                                                                 coef_dir,
-                                                                 ccir_or_ursi)
->>>>>>> 56098efe
 
     # Create empty dictionaries to store daily parameters.
     empt = np.array([])
@@ -1271,17 +1175,8 @@
             for key in E:
                 e_day[key] = np.concatenate((e_day[key], E[key][:]), axis=0)
             for key in Es:
-<<<<<<< HEAD
                 es_day[key] = np.concatenate((es_day[key], Es[key][:]), axis=0)
         edp_day[it, :, :] = EDP
 
     return (f2_b, f1_b, e_b, es_b, sun, mag, edp_b, f2_day, f1_day, e_day,
-            es_day, edp_day)
-=======
-                es_day[key] = np.concatenate((es_day[key], Es[key][:]),
-                                             axis=0)
-        edp_day[it, :, :] = EDP
-    res = (f2_b, f1_b, e_b, es_b, sun, mag, edp_b, f2_day,
-           f1_day, e_day, es_day, edp_day)
-    return res
->>>>>>> 56098efe
+            es_day, edp_day)